#!/usr/bin/env python
import re

import sys

from setuptools import setup
from setuptools.command.test import test as TestCommand

install_requires = [
    # core dependencies
    'decorator',
    'requests >= 1.0.0',
    'paste',
    'zope.interface',
    'repoze.who',
    'pycrypto >= 2.5',  # 'Crypto'
    'pytz',
    'pyOpenSSL',
    'python-dateutil',
    'six'
]

<<<<<<< HEAD
tests_require = [
    'mongodict',
    'pyasn1',
    'pymongo==3.0.1',
    'python-memcached >= 1.51',
    'pytest',
    'mako',
    'webob',
    'mock'
    #'pytest-coverage',
]

=======
>>>>>>> 2ce425c8
version = ''
with open('src/saml2/__init__.py', 'r') as fd:
    version = re.search(r'^__version__\s*=\s*[\'"]([^\'"]*)[\'"]',
                        fd.read(), re.MULTILINE).group(1)

setup(
    name='pysaml2',
    version=version,
    description='Python implementation of SAML Version 2',
    # long_description = read("README"),
    author='Roland Hedberg',
    author_email='roland.hedberg@adm.umu.se',
    license='Apache 2.0',
    url='https://github.com/rohe/pysaml2',

    packages=['saml2', 'saml2/xmldsig', 'saml2/xmlenc', 'saml2/s2repoze',
              'saml2/s2repoze.plugins', "saml2/profile", "saml2/schema",
              "saml2/extension", "saml2/attributemaps", "saml2/authn_context",
              "saml2/entity_category", "saml2/userinfo", "saml2/ws"],

    package_dir={'': 'src'},
    package_data={'': ['xml/*.xml']},
    classifiers=[
        "Development Status :: 4 - Beta",
        "License :: OSI Approved :: Apache Software License",
        "Topic :: Software Development :: Libraries :: Python Modules",
        "Programming Language :: Python :: 2.7",
        "Programming Language :: Python :: 3.4"
    ],

    scripts=["tools/parse_xsd2.py", "tools/make_metadata.py",
             "tools/mdexport.py", "tools/merge_metadata.py"],
    install_requires=install_requires,
    zip_safe=False,
)<|MERGE_RESOLUTION|>--- conflicted
+++ resolved
@@ -20,21 +20,6 @@
     'six'
 ]
 
-<<<<<<< HEAD
-tests_require = [
-    'mongodict',
-    'pyasn1',
-    'pymongo==3.0.1',
-    'python-memcached >= 1.51',
-    'pytest',
-    'mako',
-    'webob',
-    'mock'
-    #'pytest-coverage',
-]
-
-=======
->>>>>>> 2ce425c8
 version = ''
 with open('src/saml2/__init__.py', 'r') as fd:
     version = re.search(r'^__version__\s*=\s*[\'"]([^\'"]*)[\'"]',
