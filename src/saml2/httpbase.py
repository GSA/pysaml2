--- conflicted
+++ resolved
@@ -303,14 +303,9 @@
         logger.debug("SOAP message: %s" % soap_message)
 
         if sign and self.sec:
-<<<<<<< HEAD
             _signed = self.sec.sign_statement(soap_message,
-                                              class_name(request),
+                                              class_name=class_name(request),
                                               nodeid=request.id)
-=======
-            _signed = self.sec.sign_statement_using_xmlsec(
-                soap_message, class_name=class_name(request), node_id=request.id)
->>>>>>> 6b082b6f
             soap_message = _signed
 
         return {"url": destination, "method": "POST",
