--- conflicted
+++ resolved
@@ -17,11 +17,7 @@
     provides methods and functions to convert SAML classes to and from strings.
 """
 
-<<<<<<< HEAD
-__version__ = "4.0.4rc1"
-=======
 __version__ = "4.0.4"
->>>>>>> 0a8f512b
 
 import logging
 import six
