import logging
import json

from urlparse import urlparse

from mechanize import ParseResponseEx
from mechanize._form import ControlNotFoundError, AmbiguityError
from mechanize._form import ListControl
<<<<<<< HEAD
from commonArgs import JSON_DUMPS_ARGS
=======
from saml2test import JSON_DUMPS_ARGS
>>>>>>> 6f028f5e

__author__ = 'rohe0002'

logger = logging.getLogger(__name__)


class FlowException(Exception):
    def __init__(self, function="", content="", url=""):
        Exception.__init__(self)
        self.function = function
        self.content = content
        self.url = url

    def __str__(self):
        return json.dumps(self.__dict__, **JSON_DUMPS_ARGS)


class DResponse():
    """ A Response class that behaves in the way that mechanize expects it
    """
    def __init__(self, **kwargs):
        self.status = 200  # default
        self.index = 0
        self._message = ""
        self.url = ""
        if kwargs:
            for key, val in kwargs.items():
                if val:
                    self.__setitem__(key, val)

    def __setitem__(self, key, value):
        setattr(self, key, value)

    def __getitem__(self, item):
        if item == "content-location":
            return self.url
        elif item == "content-length":
            return len(self._message)
        else:
            return getattr(self, item)

    def geturl(self):
        """
        The base url for the response

        :return: The url
        """
        return self.url

    def read(self, size=0):
        """
        Read from the content of the response. The class remembers what has
        been read so it's possible to read small consecutive parts of the
        content.

        :param size: The number of bytes to read
        :return: Somewhere between zero and 'size' number of bytes depending
            on how much it left in the content buffer to read.
        """
        if size:
            if self._len < size:
                return self._message
            else:
                if self._len == self.index:
                    part = None
                elif self._len - self.index < size:
                    part = self._message[self.index:]
                    self.index = self._len
                else:
                    part = self._message[self.index:self.index + size]
                    self.index += size
                return part
        else:
            return self._message

    def write(self, message):
        """
        Write the message into the content buffer

        :param message: The message
        """
        self._message = message
        self._len = len(message)


def do_request(client, url, method, body="", headers=None):
    """
    Sends a HTTP request.

    :param client: The client instance
    :param url: Where to send the request
    :param method: The HTTP method to use for the request
    :param body: The request body
    :param headers: The requset headers
    :return: A tuple of
        url - the url the request was sent to
        response - the response to the request
        content - the content of the response if any
    """
    if headers is None:
        headers = {}

    logger.info("--> URL: %s" % url)
    logger.info("--> BODY: %s" % body)
    logger.info("--> Headers: %s" % (headers,))

    response = client.http_request(url, method=method, data=body,
                                   headers=headers)

    logger.info("<-- RESPONSE: %s" % response)
    logger.info("<-- CONTENT: %s" % response.text)
    if response.cookies:
        logger.info("<-- COOKIES: %s" % response.cookies)

    return url, response, response.text


def pick_form(response, content, url=None, **kwargs):
    """
    Picks which form in a web-page that should be used

    :param response: A HTTP request response. A DResponse instance
    :param content: The HTTP response content
    :param url: The url the request was sent to
    :return: The picked form or None of no form matched the criteria.
    """

    forms = ParseResponseEx(response)
    if not forms:
        raise FlowException(content=content, url=url)

    #if len(forms) == 1:
    #    return forms[0]
    #else:

    _form = None
    # ignore the first form for now
    forms = forms[1:]
    if len(forms) == 1:
        _form = forms[0]
    else:
        if "pick" in kwargs:
            _dict = kwargs["pick"]
            for form in forms:
                if _form:
                    break
                for key, _ava in _dict.items():
                    if key == "form":
                        _keys = form.attrs.keys()
                        for attr, val in _ava.items():
                            if attr in _keys and val == form.attrs[attr]:
                                _form = form
                    elif key == "control":
                        prop = _ava["id"]
                        _default = _ava["value"]
                        try:
                            orig_val = form[prop]
                            if isinstance(orig_val, basestring):
                                if orig_val == _default:
                                    _form = form
                            elif _default in orig_val:
                                _form = form
                        except KeyError:
                            pass
                    elif key == "method":
                        if form.method == _ava:
                            _form = form
                    else:
                        _form = None

                    if not _form:
                        break
        elif "index" in kwargs:
            _form = forms[int(kwargs["index"])]

    return _form


def do_click(client, form, **kwargs):
    """
    Emulates the user clicking submit on a form.

    :param client: The Client instance
    :param form: The form that should be submitted
    :return: What do_request() returns
    """

    if "click" in kwargs:
        request = None
        _name = kwargs["click"]
        try:
            _ = form.find_control(name=_name)
            request = form.click(name=_name)
        except AmbiguityError:
            # more than one control with that name
            _val = kwargs["set"][_name]
            _nr = 0
            while True:
                try:
                    cntrl = form.find_control(name=_name, nr=_nr)
                    if cntrl.value == _val:
                        request = form.click(name=_name, nr=_nr)
                        break
                    else:
                        _nr += 1
                except ControlNotFoundError:
                    raise Exception("No submit control with the name='%s' and "
                                    "value='%s' could be found" % (_name,
                                                                   _val))
    else:
        request = form.click()

    headers = {}
    for key, val in request.unredirected_hdrs.items():
        headers[key] = val

    url = request._Request__original

    if form.method == "POST":
        return do_request(client, url, "POST", request.data, headers)
    else:
        return do_request(client, url, "GET", headers=headers)


def select_form(client, orig_response, content, **kwargs):
    """
    Pick a form on a web page, possibly enter some information and submit
    the form.

    :param client: The Client
    :param orig_response: The original response (as returned by httplib2)
    :param content: The content of the response
    :return: The response do_click() returns
    """
    try:
        _url = orig_response.url
    except KeyError:
        _url = kwargs["location"]
    # content is a form to be filled in and returned
    if isinstance(content, unicode):
        content = content.encode("utf-8")

    response = DResponse(status=orig_response.status_code, url=_url)
    response.write(content)

    form = pick_form(response, content, _url, **kwargs)
    #form.backwards_compatible = False
    if not form:
        raise Exception("Can't pick a form !!")

    if "set" in kwargs:
        for key, val in kwargs["set"].items():
            if key.startswith("_"):
                continue
            if "click" in kwargs and kwargs["click"] == key:
                continue

            try:
                form[key] = val
            except ControlNotFoundError:
                pass
            except TypeError:
                cntrl = form.find_control(key)
                if isinstance(cntrl, ListControl):
                    form[key] = [val]
                else:
                    raise

    return do_click(client, form, **kwargs)


#noinspection PyUnusedLocal
def chose(client, orig_response, content, path, **kwargs):
    """
    Sends a HTTP GET to a url given by the present url and the given
    relative path.

    :param orig_response: The original response
    :param content: The content of the response
    :param path: The relative path to add to the base URL
    :return: The response do_click() returns
    """

    if not path.startswith("http"):
        try:
            _url = orig_response.url
        except KeyError:
            _url = kwargs["location"]

        part = urlparse(_url)
        url = "%s://%s%s" % (part[0], part[1], path)
    else:
        url = path

    return do_request(client, url, "GET")


def post_form(client, orig_response, content, **kwargs):
    """
    The same as select_form but with no possibility of change the content
    of the form.

    :param client: The Client instance
    :param orig_response: The original response (as returned by httplib2)
    :param content: The content of the response
    :return: The response do_click() returns
    """
    _url = orig_response.url
    # content is a form to be filled in and returned
    response = DResponse(status=orig_response.status_code, url=_url)
    response.write(content)

    form = pick_form(response, content, _url, **kwargs)

    return do_click(client, form, **kwargs)


def NoneFunc():
    return None


def interaction(args):
    _type = args["type"]
    if _type == "form":
        return select_form
    elif _type == "link":
        return chose
    else:
        return NoneFunc

# ========================================================================


class Operation(object):
    def __init__(self, conv, args=None, features=None):
        if args:
            self.function = interaction(args)

        self.args = args or {}
        self.request = None
        self.conv = conv
        self.features = features
        self.cconf = conv.client_config

    def update(self, dic):
        self.args.update(dic)

    #noinspection PyUnusedLocal
    def post_op(self, result, environ, args):
        pass

    def __call__(self, location, response, content, feature=None):
        try:
            _args = self.args.copy()
        except (KeyError, AttributeError):
            _args = {}

        _args["location"] = location

        logger.info("--> FUNCTION: %s" % self.function.__name__)
        logger.info("--> ARGS: %s" % (_args,))

        result = self.function(self.conv.client, response, content, **_args)
        self.post_op(result, self.conv, _args)
        return result<|MERGE_RESOLUTION|>--- conflicted
+++ resolved
@@ -6,11 +6,9 @@
 from mechanize import ParseResponseEx
 from mechanize._form import ControlNotFoundError, AmbiguityError
 from mechanize._form import ListControl
-<<<<<<< HEAD
-from commonArgs import JSON_DUMPS_ARGS
-=======
+#from commonArgs import JSON_DUMPS_ARGS
 from saml2test import JSON_DUMPS_ARGS
->>>>>>> 6f028f5e
+
 
 __author__ = 'rohe0002'
 
